--- conflicted
+++ resolved
@@ -1,12 +1,10 @@
-<<<<<<< HEAD
+
 '''This module collects helper functions for visualization that are of use for several backends.
 
 The functions here are not intended to be called directly by the user. Instead, they
 refractor common tasks that are used in several visualization backends.
 '''
-=======
-# Licensed under GPL version 3 - see LICENSE.rst
->>>>>>> e00a5282
+
 from __future__ import division
 
 import warnings
