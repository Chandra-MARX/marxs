--- conflicted
+++ resolved
@@ -1,4 +1,4 @@
-<<<<<<< HEAD
+
 '''Plot routines for json output to be loaded into `three.js <threejs.org>`__.
 
 Each routine returns a json dictionary. These json dictionaries can be collected in
@@ -34,9 +34,7 @@
   - ``pos4d``: list of lists of 16 numbers
   - ``geometrypars``: list (meaning depends on geometry, e.g. radius of torus)
 '''
-=======
-# Licensed under GPL version 3 - see LICENSE.rst
->>>>>>> e00a5282
+
 import os
 import json
 import datetime
