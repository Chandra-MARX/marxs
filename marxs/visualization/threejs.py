--- conflicted
+++ resolved
@@ -1,4 +1,4 @@
-<<<<<<< HEAD
+
 '''Plot routines for display with `three.js <http://threejs.org>`__.
 
 Each routine adds strings to a file and thus each routing requires a writable file
@@ -13,9 +13,6 @@
 and package loading.
 '''
 
-=======
-# Licensed under GPL version 3 - see LICENSE.rst
->>>>>>> e00a5282
 import numpy as np
 from astropy.utils.decorators import format_doc
 
